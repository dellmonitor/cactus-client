--- conflicted
+++ resolved
@@ -1,15 +1,9 @@
 module LoginForm exposing (LoginForm, Msg, initLoginForm, showLogin, updateLoginForm, viewLoginForm)
 
-<<<<<<< HEAD
-import Accessibility exposing (Html, a, button, div, h3, inputText, labelBefore, p, text)
+import Accessibility exposing (Html, a, button, div, h3, h4, inputText, labelBefore, p, text)
 import ApiUtils exposing (UserId, lookupHomeserverUrl, matrixDotToUrl, parseUserId, username)
 import Html
-import Html.Attributes exposing (class, disabled, href, placeholder, required, type_)
-=======
-import Accessibility exposing (Html, a, button, div, h3, h4, inputText, labelBefore, p, text)
-import ApiUtils exposing (matrixDotToUrl)
 import Html.Attributes exposing (attribute, class, disabled, href, placeholder, required, style, type_)
->>>>>>> 1baeb18c
 import Html.Events exposing (onClick, onInput)
 import Session exposing (Session, login)
 import Svg exposing (path, svg)
@@ -143,54 +137,67 @@
 {-| A single text field input,
 with optional errors and appropriate ARIA tags
 -}
-<<<<<<< HEAD
 textField :
     { name : String
     , value : String
-    , placeholder : String
+    , default : String
     , msgf : String -> Msg
     , attrs : List (Html.Attribute Msg)
     , error : Maybe String
     }
     -> Html Msg
-textField params =
+textField { name, value, default, msgf, attrs, error } =
     labelBefore
         [ class "cactus-login-field" ]
-        (text params.name)
+        (p [] [ text name ])
     <|
         div []
             [ -- the actual text field
-              inputText params.value <|
-                (params.attrs
-                    ++ [ placeholder params.placeholder
-                       , onInput params.msgf
+              inputText value <|
+                (attrs
+                    ++ [ placeholder default
+                       , onInput msgf
                        , required True
                        ]
                  -- TODO: aria fields
-=======
-viewLoginForm : LoginForm -> String -> { editMsg : LoginForm -> msg, submitMsg : LoginForm -> msg, hideMsg : msg } -> Html msg
-viewLoginForm (LoginForm form) roomAlias { editMsg, submitMsg, hideMsg } =
+                )
+            , -- optional error
+              error
+                -- TODO: style this
+                |> Maybe.map (text >> List.singleton >> p [])
+                |> Maybe.withDefault (text "")
+            ]
+
+
+{-| An SVG "X" button that closes the login form
+-}
+closeButton : Html Msg
+closeButton =
+    button
+        [ class "cactus-login-close"
+        , attribute "aria-label" "close"
+        , onClick HideLogin
+        ]
+        [ svg
+            [ viewBox "0 0 20 20"
+            , S.class "cactus-login-close-icon"
+            , style "fill" "currentColor"
+            ]
+            [ path
+                [ style "fill-rule" "evenodd"
+                , d "M4.293 4.293a1 1 0 011.414 0L10 8.586l4.293-4.293a1 1 0 111.414 1.414L11.414 10l4.293 4.293a1 1 0 01-1.414 1.414L10 11.414l-4.293 4.293a1 1 0 01-1.414-1.414L8.586 10 4.293 5.707a1 1 0 010-1.414z"
+                , style "clip-rule" "evenodd"
+                ]
+                []
+            ]
+        ]
+
+
+{-| HTML view for a login form.
+-}
+viewLoginForm : LoginForm -> String -> Html Msg
+viewLoginForm (LoginForm form) roomAlias =
     let
-        closeButton =
-            button
-                [ class "cactus-login-close"
-                , attribute "aria-label" "close"
-                , onClick hideMsg
-                ]
-                [ svg
-                    [ viewBox "0 0 20 20"
-                    , S.class "cactus-login-close-icon"
-                    , style "fill" "currentColor"
-                    ]
-                    [ path
-                        [ style "fill-rule" "evenodd"
-                        , d "M4.293 4.293a1 1 0 011.414 0L10 8.586l4.293-4.293a1 1 0 111.414 1.414L11.414 10l4.293 4.293a1 1 0 01-1.414 1.414L10 11.414l-4.293 4.293a1 1 0 01-1.414-1.414L8.586 10 4.293 5.707a1 1 0 010-1.414z"
-                        , style "clip-rule" "evenodd"
-                        ]
-                        []
-                    ]
-                ]
-
         title =
             h3 [ class "cactus-login-title" ]
                 [ text "Log in using Matrix" ]
@@ -219,35 +226,10 @@
             h4 [ class "cactus-login-credentials-title" ]
                 [ text "Or type in your credentials" ]
 
-        textField { name, value, msgf, attrs } =
-            labelBefore
-                [ class "cactus-login-field" ]
-                (p [] [ text name ])
-                (inputText value <|
-                    [ placeholder name
-                    , onInput msgf
-                    , required True
-                    ]
-                        ++ attrs
->>>>>>> 1baeb18c
-                )
-            , -- optional error
-              params.error
-                -- TODO: style this
-                |> Maybe.map (text >> List.singleton >> p [])
-                |> Maybe.withDefault (text "")
-            ]
-
-
-{-| HTML view for a login form.
--}
-viewLoginForm : LoginForm -> String -> Html Msg
-viewLoginForm (LoginForm form) roomAlias =
-    let
         username =
             textField
                 { name = "User ID"
-                , placeholder = "@alice:example.com"
+                , default = "@alice:example.com"
                 , value = form.userIdField
                 , msgf = EditUserId
                 , attrs = []
@@ -263,7 +245,7 @@
         password =
             textField
                 { name = "Password"
-                , placeholder = "••••••••••••"
+                , default = "••••••••••••"
                 , value = form.passwordField
                 , msgf = EditPassword
                 , attrs = [ type_ "password" ]
@@ -273,40 +255,25 @@
         homeserverUrl =
             textField
                 { name = "Homeserver Url"
-                , placeholder = "Homeserver Url"
+                , default = "Homeserver Url"
                 , value = form.homeserverUrlField |> Maybe.withDefault ""
                 , msgf = EditHomeserverUrl
                 , attrs = []
                 , error = Nothing
                 }
 
-<<<<<<< HEAD
-        backButton =
-            button
-                [ class "cactus-button"
-                , onClick HideLogin
-                ]
-                [ text "Back" ]
-
         submitButton =
             button
                 ([ class "cactus-button"
+                 , class "cactus-login-credentials-button"
                  , disabled <| not (form.state == Ready)
                  ]
+                    -- append onclick handler if userid parses
                     ++ (form.userId
                             |> Result.map (Login >> onClick >> List.singleton)
                             |> Result.withDefault []
                        )
                 )
-=======
-        submitButton =
-            button
-                [ class "cactus-button"
-                , class "cactus-login-credentials-button"
-                , onClick <| submitMsg (LoginForm form)
-                , disabled <| not (isValid form && form.state == Ready)
-                ]
->>>>>>> 1baeb18c
                 [ text <|
                     case form.state of
                         Ready ->
@@ -330,25 +297,16 @@
                 ]
             ]
     in
-<<<<<<< HEAD
     case form.state of
         Hidden ->
             text ""
 
         _ ->
-            div [ class "cactus-login-form" ] <|
-                [ h3 [] [ text "Log in using Matrix" ]
-                , username
-                , password
-                ]
-                    ++ buttons
-=======
-    div [ class "cactus-login-form-wrapper" ]
-        [ div [ class "cactus-login-form" ] <|
-            [ closeButton
-            , title
-            ]
-                ++ clientForm
-                ++ credentialsForm
-        ]
->>>>>>> 1baeb18c
+            div [ class "cactus-login-form-wrapper" ]
+                [ div [ class "cactus-login-form" ] <|
+                    [ closeButton
+                    , title
+                    ]
+                        ++ clientForm
+                        ++ credentialsForm
+                ]